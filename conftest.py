--- conflicted
+++ resolved
@@ -13,10 +13,7 @@
 
 @pytest.fixture()
 def clean_image_root(request):
-<<<<<<< HEAD
-=======
     """Delete all image files created during testing"""
 
->>>>>>> eab9cf66
     from betty.conf.app import settings
     shutil.rmtree(settings.BETTY_IMAGE_ROOT, ignore_errors=True)