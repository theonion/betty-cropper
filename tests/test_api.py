import os
import json

from mock import call, patch
import pytest

from betty.cropper.models import Image

TEST_DATA_PATH = os.path.join(os.path.dirname(__file__), 'images')


def test_no_api_key(client):
    res = client.post('/images/api/new')
    assert res.status_code == 403

    res = client.get('/images/api/1')
    assert res.status_code == 403

    res = client.post('/images/api/1/1x1')
    assert res.status_code == 403

    res = client.post('/images/api/1', REQUEST_METHOD="PATCH")
    assert res.status_code == 403

    res = client.get('/images/api/search')
    assert res.status_code == 403


def create_test_image(admin_client):
    lenna_path = os.path.join(TEST_DATA_PATH, 'Lenna.png')
    with open(lenna_path, "rb") as lenna:
        data = {"image": lenna, "name": "LENNA DOT PNG", "credit": "Playboy"}
        res = admin_client.post('/images/api/new', data)
    assert res.status_code == 200

    return json.loads(res.content.decode("utf-8"))


@pytest.mark.django_db
@pytest.mark.usefixtures("clean_image_root")
def test_image_upload(admin_client):

    response_json = create_test_image(admin_client)

    del response_json["selections"]  # We don't care about selections in this test
    assert response_json == {
        "id": 1,
        "name": "LENNA DOT PNG",
        "credit": "Playboy",
        "height": 512,
        "width": 512
    }

    image = Image.objects.get(id=response_json['id'])
    assert os.path.exists(image.path())
    assert os.path.exists(image.source.path)
    assert os.path.exists(image.optimized.path)
    assert os.path.basename(image.source.path) == "Lenna.png"
    assert image.name == "LENNA DOT PNG"
    assert image.credit == "Playboy"


@pytest.mark.django_db
def test_update_selection(admin_client):

    image = Image.objects.create(name="Testing", width=512, height=512)

    new_selection = {
        "x0": 1,
        "y0": 1,
        "x1": 510,
        "y1": 510
    }

    res = admin_client.post(
        "/images/api/{0}/1x1".format(image.id),
        data=json.dumps(new_selection),
        content_type="application/json",
    )
    assert res.status_code == 200

    image = Image.objects.get(id=image.id)
    assert new_selection == image.selections['1x1']

    res = admin_client.post(
        "/images/api/{0}/original".format(image.id),
        data=json.dumps(new_selection),
        content_type="application/json",
    )
    assert res.status_code == 400

    bad_selection = {
        'x0': 1,
        'x1': 510
    }
    res = admin_client.post(
        "/images/api/{0}/1x1".format(image.id),
        data=json.dumps(bad_selection),
        content_type="application/json",
    )
    assert res.status_code == 400

    res = admin_client.post(
        "/images/api/1000001/1x1",
        data=json.dumps(bad_selection),
        content_type="application/json",
    )
    assert res.status_code == 404


@pytest.mark.django_db
def test_image_selection_source(admin_client):
    image = Image.objects.create(name="Testing", width=512, height=512)
    image.selections = {"1x1": {"x0": 1, "y0": 1, "x1": 510, "y1": 510}}
    image.save()

    res = admin_client.get("/images/api/{0}".format(image.id))
    assert res.status_code == 200
    data = json.loads(res.content.decode("utf-8"))
    assert data["selections"]["1x1"]["source"] == "user"
    assert data["selections"]["16x9"]["source"] == "auto"


@pytest.mark.django_db
@pytest.mark.usefixtures("clean_image_root")
<<<<<<< HEAD
def test_crop_clearing_enable_save_crops(admin_client, settings):
    settings.BETTY_SAVE_CROPS = True
=======
def test_crop_clearing(admin_client):
>>>>>>> eab9cf66

    response_json = create_test_image(admin_client)
    image_id = response_json['id']

    # Now let's generate a couple crops
    admin_client.get("/images/{}/1x1/240.jpg".format(image_id))
    admin_client.get("/images/{}/16x9/640.png".format(image_id))

    image = Image.objects.get(id=image_id)

    assert os.path.exists(os.path.join(image.path(), "1x1", "240.jpg"))
    assert os.path.exists(os.path.join(image.path(), "16x9", "640.png"))

    # Now we update the selection
    new_selection = {
        "x0": 1,
        "y0": 1,
        "x1": 510,
        "y1": 510
    }

    res = admin_client.post(
        "/images/api/{0}/1x1".format(image_id),
        data=json.dumps(new_selection),
        content_type="application/json",
    )
    assert res.status_code == 200

    # Let's make sure that the crops got removed
    assert not os.path.exists(os.path.join(image.path(), "1x1", "240.jpg"))
    assert os.path.exists(os.path.join(image.path(), "16x9", "640.png"))


@pytest.mark.django_db
@pytest.mark.usefixtures("clean_image_root")
<<<<<<< HEAD
def test_crop_clearing_disable_save_crops(admin_client, settings):

    settings.BETTY_SAVE_CROPS = False

    response_json = create_test_image(admin_client)
    image_id = response_json['id']

    # Generate a crop
    admin_client.get("/images/{}/1x1/240.jpg".format(image_id))

    image = Image.objects.get(id=image_id)

    # Verify no crop file saved to disk
    assert not os.path.exists(os.path.join(image.path(), "1x1", "240.jpg"))


@pytest.mark.django_db
@pytest.mark.usefixtures("clean_image_root")
def test_image_delete(admin_client, settings):
    settings.BETTY_SAVE_CROPS = True

    resp_json = create_test_image(admin_client)
    image_id = resp_json['id']

    with patch.object(Image, 'clear_crops') as mock_clear_crops:
        with patch('os.remove') as mock_remove:
=======
def test_image_delete(admin_client):

    resp_json = create_test_image(admin_client)
    image_id = resp_json['id']

    with patch.object(Image, 'clear_crops') as mock_clear_crops:
        with patch('shutil.rmtree') as mock_rmtree:
>>>>>>> eab9cf66
            res = admin_client.post(
                "/images/api/{0}".format(image_id),
                content_type="application/json",
                REQUEST_METHOD="DELETE",
            )
            assert res.status_code == 200
<<<<<<< HEAD
            assert mock_clear_crops.called
            image_dir = os.path.join(settings.MEDIA_ROOT, str(image_id))
            mock_remove.assert_has_calls([call(os.path.join(image_dir, 'Lenna.png')),
                                          call(os.path.join(image_dir, 'optimized.png'))])
=======
            assert not Image.objects.filter(id=image_id)
            assert mock_clear_crops.called
            path = os.path.join(settings.BETTY_IMAGE_ROOT, str(image_id))
            mock_rmtree.assert_called_with(path, ignore_errors=True)
>>>>>>> eab9cf66


@pytest.mark.django_db
def test_image_delete_invalid_id(admin_client):
    res = admin_client.post(
        "/images/api/{0}".format(101),
        content_type="application/json",
        REQUEST_METHOD="DELETE",
    )
    assert res.status_code == 404


@pytest.mark.django_db
def test_image_detail(admin_client):
    image = Image.objects.create(name="Testing", width=512, height=512)

    res = admin_client.get("/images/api/{0}".format(image.id))
    assert res.status_code == 200

    res = admin_client.post(
        "/images/api/{0}".format(image.id),
        data=json.dumps({"name": "Updated"}),
        content_type="application/json",
        REQUEST_METHOD="PATCH",
    )
    assert res.status_code == 200

    image = Image.objects.get(id=image.id)
    assert image.name == "Updated"


def test_image_search(admin_client):
    image = Image.objects.create(name="BLERGH", width=512, height=512)

    res = admin_client.get('/images/api/search?q=blergh')
    assert res.status_code == 200
    results = json.loads(res.content.decode("utf-8"))
    assert len(results) == 1
    assert results["results"][0]["id"] == image.id


@pytest.mark.usefixtures("clean_image_root")
def test_bad_image_data(admin_client):

    response_json = create_test_image(admin_client)

    assert response_json.get("name") == "LENNA DOT PNG"
    assert response_json.get("width") == 512
    assert response_json.get("height") == 512

    # Now that the image is uploaded, let's fuck up the data.
    image = Image.objects.get(id=response_json['id'])
    image.width = 1024
    image.height = 1024
    image.save()

    id_string = ""
    for index, char in enumerate(str(image.id)):
        if index % 4 == 0:
            id_string += "/"
        id_string += char
    res = admin_client.get('/images/{0}/1x1/400.jpg'.format(id_string))
    assert res.status_code == 200<|MERGE_RESOLUTION|>--- conflicted
+++ resolved
@@ -123,12 +123,8 @@
 
 @pytest.mark.django_db
 @pytest.mark.usefixtures("clean_image_root")
-<<<<<<< HEAD
 def test_crop_clearing_enable_save_crops(admin_client, settings):
     settings.BETTY_SAVE_CROPS = True
-=======
-def test_crop_clearing(admin_client):
->>>>>>> eab9cf66
 
     response_json = create_test_image(admin_client)
     image_id = response_json['id']
@@ -164,7 +160,6 @@
 
 @pytest.mark.django_db
 @pytest.mark.usefixtures("clean_image_root")
-<<<<<<< HEAD
 def test_crop_clearing_disable_save_crops(admin_client, settings):
 
     settings.BETTY_SAVE_CROPS = False
@@ -191,32 +186,17 @@
 
     with patch.object(Image, 'clear_crops') as mock_clear_crops:
         with patch('os.remove') as mock_remove:
-=======
-def test_image_delete(admin_client):
-
-    resp_json = create_test_image(admin_client)
-    image_id = resp_json['id']
-
-    with patch.object(Image, 'clear_crops') as mock_clear_crops:
-        with patch('shutil.rmtree') as mock_rmtree:
->>>>>>> eab9cf66
             res = admin_client.post(
                 "/images/api/{0}".format(image_id),
                 content_type="application/json",
                 REQUEST_METHOD="DELETE",
             )
             assert res.status_code == 200
-<<<<<<< HEAD
+            assert not Image.objects.filter(id=image_id)
             assert mock_clear_crops.called
             image_dir = os.path.join(settings.MEDIA_ROOT, str(image_id))
             mock_remove.assert_has_calls([call(os.path.join(image_dir, 'Lenna.png')),
                                           call(os.path.join(image_dir, 'optimized.png'))])
-=======
-            assert not Image.objects.filter(id=image_id)
-            assert mock_clear_crops.called
-            path = os.path.join(settings.BETTY_IMAGE_ROOT, str(image_id))
-            mock_rmtree.assert_called_with(path, ignore_errors=True)
->>>>>>> eab9cf66
 
 
 @pytest.mark.django_db
