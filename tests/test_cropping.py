--- conflicted
+++ resolved
@@ -8,16 +8,6 @@
 from betty.cropper.models import Image, Ratio
 
 TEST_DATA_PATH = os.path.join(os.path.dirname(__file__), 'images')
-
-
-@pytest.fixture()
-def clean_image_root(request):
-    # Also does it on startup too, until we cleanup all test cased to cleanup properly
-    shutil.rmtree(settings.BETTY_IMAGE_ROOT, ignore_errors=True)
-
-    def cleanup():
-        shutil.rmtree(settings.BETTY_IMAGE_ROOT, ignore_errors=True)
-    request.addfinalizer(cleanup)
 
 
 @pytest.mark.django_db
@@ -185,7 +175,6 @@
 
 @pytest.mark.django_db
 @pytest.mark.usefixtures("clean_image_root")
-<<<<<<< HEAD
 def test_disable_crop_save(client, settings):
     settings.BETTY_SAVE_CROPS = False
 
@@ -207,8 +196,6 @@
 
 @pytest.mark.django_db
 @pytest.mark.usefixtures("clean_image_root")
-=======
->>>>>>> aa79f6f8
 def test_non_rgb(client):
 
     image = Image.objects.create(
