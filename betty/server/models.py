import os

from django.db import models
from django.core.files.storage import FileSystemStorage

from wand.image import Image as WandImage

from betty.conf.app import settings
<<<<<<< HEAD
from .auth import ApiToken  # noqa
from jsonfield import JSONField
=======

# from jsonfield import JSONField -- not working for me ~scook
from .fields import JSONField
>>>>>>> 18d8b51c


betty_storage = FileSystemStorage(
    location=settings.BETTY_IMAGE_ROOT,
    base_url=settings.BETTY_IMAGE_URL
)


def source_upload_to(instance, filename):
    return os.path.join(instance.path(), filename)


class Ratio(object):
    def __init__(self, ratio):
        self.string = ratio
        self.height = 0
        self.width = 0

        if ratio != "original":
            if len(ratio.split("x")) != 2:
                raise ValueError("Improper ratio!")
            self.width = int(ratio.split("x")[0])
            self.height = int(ratio.split("x")[1])


class Image(models.Model):

    source = models.FileField(upload_to=source_upload_to, storage=betty_storage)
    name = models.CharField(max_length=255)
    height = models.IntegerField(null=True, blank=True)
    width = models.IntegerField(null=True, blank=True)
    credit = models.CharField(max_length=120, null=True, blank=True)
    selections = JSONField(null=True, blank=True)

    class Meta:
        permissions = (
            ("read", "Can search images, and see the detail data"),
            ("crop", "Can crop images")
        )

    def get_height(self):
        """Lazily returns the height of the image

        If the width exists in the database, that value will be returned,
        otherwise the width will be read from the filesystem."""
        if self.height in (None, 0):
            with WandImage(filename=self.src_path()) as img:
                self.height = img.size[1]
                self.width = img.size[0]
        return self.height

    def get_width(self):
        """Lazily returns the width of the image

        If the width exists in the database, that value will be returned,
        otherwise the width will be read from the filesystem."""
        if self.width in (None, 0):
            with WandImage(filename=self.src_path()) as img:
                self.height = img.size[1]
                self.width = img.size[0]
        return self.width

    def get_selection(self, ratio):
        """Returns the image selection for a given ratio

        If the selection for this ratio has been set manually, that value
        is returned exactly, otherwise the selection is auto-generated."""
        selection = None
        if self.selections is not None:
            if ratio.string in self.selections:
                selection = self.selections.get(ratio.string)

                # Here I need to check for all kinds of bad data.
                if selection['y1'] > self.get_height() or selection['x1'] > self.get_width():
                    selection = None
                elif selection['y1'] < selection['y0'] or selection['x1'] < selection['x0']:
                    selection = None
                else:
                    for key in ('x0', 'x1', 'y0', 'y1'):
                        if selection[key] < 0:
                            selection = None
                            break

        if selection is None:
            source_aspect = self.get_width() / float(self.get_height())
            selection_aspect = ratio.width / float(ratio.height)

            min_x = 0
            min_y = 0

            max_x = self.get_width()
            max_y = self.get_height()

            if source_aspect > selection_aspect:
                offset = (max_x - (max_y * ratio.width / ratio.height)) / 2.0
                min_x = offset
                max_x -= offset
            if source_aspect < selection_aspect:
                offset = (max_y - (max_x * ratio.height / ratio.width)) / 2.0
                min_y = offset
                max_y -= offset
            selection = {
                'x0': int(min_x),
                'y0': int(min_y),
                'x1': int(max_x),
                'y1': int(max_y)
            }

        if selection['y1'] > self.get_height():
            selection['y1'] = int(self.get_height())

        if selection['x1'] > self.get_width():
            selection['x1'] = int(self.get_width())

        if selection['x0'] < 0:
            selection['x0'] = 0

        if selection['y0'] < 0:
            selection['y0'] = 0

        return selection

    def path(self):
        id_string = ""
        for index, char in enumerate(str(self.id)):
            if index % 4 == 0:
                id_string += "/"
            id_string += char
        return os.path.join(settings.BETTY_IMAGE_ROOT, id_string[1:])

    def crop(self, ratio, width, extension):
        with open(self.src_path(), 'rb') as source_file:
            with WandImage(file=source_file) as img:
                if ratio.string == 'original':
                    ratio.width = img.size[0]
                    ratio.height = img.size[1]

                selection = self.get_selection(ratio)
                try:
                    img.crop(selection['x0'], selection['y0'], selection['x1'], selection['y1'])
                except ValueError:
                    # Looks like we have bad height and width data. Let's reload that and try again.
                    self.width = img.size[0]
                    self.height = img.size[1]
                    self.save()

                    selection = self.get_selection(ratio)
                    img.crop(selection['x0'], selection['y0'], selection['x1'], selection['y1'])

                img.transform(resize='%dx' % width)

                if extension == 'jpg':
                    img.format = 'jpeg'
                    img.compression_quality = 80
                if extension == 'png':
                    img.format = 'png'

                img_blob = img.make_blob()

                ratio_dir = os.path.join(self.path(), ratio.string)

                if width in settings.BETTY_WIDTHS:
                    # We only want to save this to the filesystem if it's one of our usual widths.
                    try:
                        os.makedirs(ratio_dir)
                    except OSError as e:
                        if e.errno != 17:
                            raise e

                    with open(os.path.join(ratio_dir, "%d.%s" % (width, extension)), 'wb+') as out:
                        out.write(img_blob)
                return img_blob

    def to_native(self):
        """Returns a Python dictionary, sutiable for Serialization"""
        data = {
            'id': self.id,
            'name': self.name,
            'width': self.get_width(),
            'height': self.get_height(),
            'credit': self.credit,
            'selections': {}
        }
        for ratio in settings.BETTY_RATIOS:
            data['selections'][ratio] = self.get_selection(Ratio(ratio))
        return data

    def src_path(self):
        return self.source.path<|MERGE_RESOLUTION|>--- conflicted
+++ resolved
@@ -6,14 +6,7 @@
 from wand.image import Image as WandImage
 
 from betty.conf.app import settings
-<<<<<<< HEAD
-from .auth import ApiToken  # noqa
-from jsonfield import JSONField
-=======
 
-# from jsonfield import JSONField -- not working for me ~scook
-from .fields import JSONField
->>>>>>> 18d8b51c
 
 
 betty_storage = FileSystemStorage(
