import errno
import io
import os
import shutil

from django.db import models
from django.dispatch import receiver
from django.core.files import File
from django.core.urlresolvers import reverse

from PIL import Image as PILImage
from PIL import JpegImagePlugin

from betty.conf.app import settings
from betty.cropper.tasks import search_image_quality

from jsonfield import JSONField


def source_upload_to(instance, filename):
    return os.path.join(instance.path(), filename)


def optimized_upload_to(instance, filename):
    _path, ext = os.path.splitext(filename)
    return os.path.join(instance.path(), "optimized{}".format(ext))


def optimize_image(path, filename, image):

    im = PILImage.open(path)

    # Let's cache some important stuff
    format = im.format
    icc_profile = im.info.get("icc_profile")
    quantization = getattr(im, "quantization", None)
    subsampling = None
    if format == "JPEG":
        try:
            subsampling = JpegImagePlugin.get_sampling(im)
        # TODO: Handle a specific exception
        except:
            pass  # Sometimes, crazy images exist.

    # filename = os.path.split(path)[1]

    # image.optimized.name = optimized_upload_to(image, filename)
    if im.size[0] > settings.BETTY_MAX_WIDTH:
        # If the image is really large, we'll save a more reasonable version as the "original"
        height = settings.BETTY_MAX_WIDTH * float(im.size[1]) / float(im.size[0])
        im = im.resize((settings.BETTY_MAX_WIDTH, int(round(height))), PILImage.ANTIALIAS)

        out_buffer = io.BytesIO()
        if format == "JPEG" and im.mode == "RGB":
            # For JPEG files, we need to make sure that we keep the quantization profile
            try:
                im.save(
                    out_buffer,
                    icc_profile=icc_profile,
                    qtables=quantization,
                    subsampling=subsampling,
                    format="JPEG")
            except (TypeError, ValueError) as e:
                # Maybe the image already had an invalid quant table?
                if e.message.startswith("Not a valid numbers of quantization tables"):
                    out_buffer = io.BytesIO()  # Make sure it's empty after failed save attempt
                    im.save(
                        out_buffer,
                        icc_profile=icc_profile
                    )
                else:
                    raise
        else:
            im.save(out_buffer, icc_profile=icc_profile)

        image.optimized.save(filename, File(out_buffer))

    else:
        # No modifications, just save original as optimized
        image.optimized.save(filename, File(open(path, 'rb')))
        # shutil.copy2(image.source.path, image.optimized.name)

    image.save()


class Ratio(object):

    def __init__(self, ratio):
        self.string = ratio
        self.height = 0
        self.width = 0

        if ratio != "original":
            if len(ratio.split("x")) != 2:
                raise ValueError("Improper ratio!")
            self.width = int(ratio.split("x")[0])
            self.height = int(ratio.split("x")[1])


class ImageManager(models.Manager):

    def create_from_path(self, path, filename=None, name=None, credit=None):
        """Creates an image object from a TemporaryUploadedFile insance"""

        im = PILImage.open(path)
        if filename is None:
            filename = os.path.split(path)[1]
        if name is None:
            name = filename

        image = self.create(
            name=name,
            credit=credit,
            width=im.size[0],
            height=im.size[1]
        )

        # Copy temp image file to S3
        # TODO: Just pass image file?
        image.source.save(filename, File(open(path, 'rb')))

        # If the image is a GIF, we need to do some special stuff
        if im.format == "GIF":
            image.animated = True

        image.save()

        # Use temp image path (instead of pulling from S3)
        optimize_image(path=path, filename=filename, image=image)

        if settings.BETTY_JPEG_QUALITY_RANGE:
            search_image_quality.apply_async(args=(image.id,))

        return image


def save_crop_to_disk(image_data, path):

    try:
        os.makedirs(os.path.dirname(path))
    except OSError as e:
        if e.errno != errno.EEXIST:
            raise e

    with open(path, 'wb+') as out:
        out.write(image_data)


def _read_from_storage(file_field):
    if file_field:
        # Documentation is sparse, but seems safest to wrap reads inside open/close
        file_field.open()
        tmp = io.BytesIO(file_field.read())
        file_field.close()
        return tmp


class Image(models.Model):

    name = models.CharField(max_length=255)
    credit = models.CharField(max_length=120, null=True, blank=True)

    source = models.FileField(upload_to=source_upload_to,
                              max_length=255, null=True, blank=True)
    optimized = models.FileField(upload_to=optimized_upload_to,
                                 max_length=255, null=True, blank=True)

    height = models.IntegerField(null=True, blank=True)
    width = models.IntegerField(null=True, blank=True)

    selections = JSONField(null=True, blank=True)

    jpeg_quality = models.IntegerField(null=True, blank=True)
    jpeg_quality_settings = JSONField(null=True, blank=True)
    animated = models.BooleanField(default=False)

    objects = ImageManager()

    class Meta:
        permissions = (
            ("read", "Can search images, and see the detail data"),
            ("crop", "Can crop images")
        )

    @property
    def id_string(self):
        id_string = ""
        for index, char in enumerate(str(self.id)):
            if index % 4 == 0 and index != 0:
                id_string += "/"
            id_string += char
        return id_string

    @property
    def best(self):
        if self.optimized:
            return self.optimized
        else:
            return self.source

    def read_best_bytes(self):
        return _read_from_storage(self.best)

    def read_source_bytes(self):
        return _read_from_storage(self.source)

    def read_optimized_bytes(self):
        return _read_from_storage(self.optimized)

    def get_height(self):
        """Lazily returns the height of the image

        If the width exists in the database, that value will be returned,
        otherwise the width will be read from the filesystem."""
        if self.height in (None, 0):
            img = PILImage.open(self.source.path)
            self.height = img.size[1]
            self.width = img.size[0]
        return self.height

    def get_width(self):
        """Lazily returns the width of the image

        If the width exists in the database, that value will be returned,
        otherwise the width will be read from the filesystem."""
        if self.width in (None, 0):
            img = PILImage.open(self.source.path)
            self.height = img.size[1]
            self.width = img.size[0]
        return self.width

    def get_selection(self, ratio):
        """Returns the image selection for a given ratio

        If the selection for this ratio has been set manually, that value
        is returned exactly, otherwise the selection is auto-generated."""

        # This is kiiiiinda a hack. If we have an optimized image, hack up the height and width.
        if self.width > settings.BETTY_MAX_WIDTH and self.optimized:
            height = settings.BETTY_MAX_WIDTH * float(self.height) / float(self.width)
            self.height = int(round(height))
            self.width = settings.BETTY_MAX_WIDTH

        selection = None
        if self.selections is not None:
            if ratio.string in self.selections:
                selection = self.selections.get(ratio.string)

                # Here I need to check for all kinds of bad data.
                if selection['y1'] > self.get_height() or selection['x1'] > self.get_width():
                    selection = None
                elif selection['y1'] < selection['y0'] or selection['x1'] < selection['x0']:
                    selection = None
                else:
                    for key in ('x0', 'x1', 'y0', 'y1'):
                        if selection[key] < 0:
                            selection = None
                            break

        if selection is None:
            source_aspect = self.get_width() / float(self.get_height())
            selection_aspect = ratio.width / float(ratio.height)

            min_x = 0
            min_y = 0

            max_x = self.get_width()
            max_y = self.get_height()

            if source_aspect > selection_aspect:
                offset = (max_x - (max_y * ratio.width / ratio.height)) / 2.0
                min_x = offset
                max_x -= offset
            if source_aspect < selection_aspect:
                offset = (max_y - (max_x * ratio.height / ratio.width)) / 2.0
                min_y = offset
                max_y -= offset
            selection = {
                'x0': int(min_x),
                'y0': int(min_y),
                'x1': int(max_x),
                'y1': int(max_y)
            }

        if selection['y1'] > self.get_height():
            selection['y1'] = int(self.get_height())

        if selection['x1'] > self.get_width():
            selection['x1'] = int(self.get_width())

        if selection['x0'] < 0:
            selection['x0'] = 0

        if selection['y0'] < 0:
            selection['y0'] = 0

        return selection

    def clear_crops(self, ratios=None):
        if ratios is None:
            ratios = list(settings.BETTY_RATIOS)
            ratios.append("original")

        # TODO: Fix me -- doesn't flush if not saving crops to disk
        for ratio_slug in ratios:
            if settings.BETTY_CACHE_FLUSHER:
                # Since might now know which formats to flush (since maybe not saving crops to
                # disk), need to flush all possible crops.
                # TODO: BETTY_CACHE_FLUSHER should support wildcards
                for width in settings.BETTY_WIDTHS:
                    for format in ["png", "jpg"]:
                        url = self.get_absolute_url(ratio=ratio_slug, width=width, format=format)
                        settings.BETTY_CACHE_FLUSHER(url)

            # Delete entire crop ratio directory
            if settings.BETTY_SAVE_CROPS_TO_DISK:
                ratio_path = os.path.join(self.path(), ratio_slug)
                if os.path.exists(ratio_path):
                    shutil.rmtree(ratio_path)

    def get_jpeg_quality(self, width):
        quality = None

        if self.jpeg_quality_settings:
            closest = 0
            for w, q in self.jpeg_quality_settings.items():
                if abs(width - int(w)) < abs(width - closest):
                    closest = int(w)

            quality = self.jpeg_quality_settings[w]

        return quality

    def path(self):
        id_string = ""
        for index, char in enumerate(str(self.id)):
            if index % 4 == 0:
                id_string += "/"
            id_string += char
        return os.path.join(settings.BETTY_IMAGE_ROOT, id_string[1:])

    def get_animated(self, extension):
        """Legacy (Pre v0.4) animated behavior.
        Originally betty just wrote these to disk on image creation and let NGINX try-files
        automatically serve these animated GIF + JPG.
        """

        assert self.animated

        img_bytes = self.read_best_bytes()
        if extension == "jpg":
            # Thumbnail
            img = PILImage.open(img_bytes)
            if img.mode != "RGB":
                img = img.convert("RGB")
            img_bytes = io.BytesIO()
            img.save(img_bytes, "JPEG")
        elif extension != "gif":
            raise Exception('Unsupported extension')

        if settings.BETTY_SAVE_CROPS:
            save_crop_to_disk(img_bytes.getvalue(), os.path.join(self.path(),
                                                                 'animated',
                                                                 'original.{}'.format(extension)))

        return img_bytes.getvalue()

    def crop(self, ratio, width, extension):
        img = PILImage.open(self.read_best_bytes())

        if ratio.string == 'original':
            ratio.width = img.size[0]
            ratio.height = img.size[1]

        selection = self.get_selection(ratio)
        try:
            img = img.crop((selection['x0'], selection['y0'], selection['x1'], selection['y1']))
        except ValueError:
            # Looks like we have bad height and width data. Let's reload that and try again.
            self.width = img.size[0]
            self.height = img.size[1]
            self.save()

            selection = self.get_selection(ratio)
            img = img.crop((selection['x0'], selection['y0'], selection['x1'], selection['y1']))

        height = int(round(width * float(ratio.height) / float(ratio.width)))
        img = img.resize((width, height), PILImage.ANTIALIAS)

        if extension == "jpg":
            if img.mode != "RGB":
                img = img.convert("RGB")
            pillow_kwargs = {"format": "jpeg"}

            if self.get_jpeg_quality(width):
                pillow_kwargs["quality"] = self.get_jpeg_quality(width)
            elif img.format == "JPEG":
                pillow_kwargs["quality"] = "keep"
            else:
                pillow_kwargs["quality"] = settings.BETTY_DEFAULT_JPEG_QUALITY

        if extension == "png":
            pillow_kwargs = {"format": "png"}

        # TODO: Not defined!!
        # if icc_profile:
        #     pillow_kwargs["icc_profile"] = icc_profile

        tmp = io.BytesIO()
        img.save(tmp, **pillow_kwargs)

<<<<<<< HEAD
        if settings.BETTY_SAVE_CROPS:
            # We only want to save this to the filesystem if it's one of our usual widths.
=======
        if settings.BETTY_SAVE_CROPS_TO_DISK:
>>>>>>> c1d69942
            if width in settings.BETTY_WIDTHS or len(settings.BETTY_WIDTHS) == 0:
                ratio_dir = os.path.join(self.path(), ratio.string)
                save_crop_to_disk(tmp.getvalue(),
                                  os.path.join(ratio_dir, "%d.%s" % (width, extension)))

        return tmp.getvalue()

    def get_absolute_url(self, ratio="original", width=600, format="jpg"):
        return reverse("betty.cropper.views.crop", kwargs={
            "id": self.id_string,
            "ratio_slug": ratio,
            "width": width,
            "extension": format
        })

    def to_native(self):
        """Returns a Python dictionary, sutiable for Serialization"""

        # This is kiiiiinda a hack. If we have an optimized image, hack up the height and width.
        if self.width > settings.BETTY_MAX_WIDTH and self.optimized:
            height = settings.BETTY_MAX_WIDTH * float(self.height) / float(self.width)
            self.height = int(round(height))
            self.width = settings.BETTY_MAX_WIDTH

        data = {
            'id': self.id,
            'name': self.name,
            'width': self.get_width(),
            'height': self.get_height(),
            'credit': self.credit,
            'selections': {}
        }
        for ratio in settings.BETTY_RATIOS:
            data['selections'][ratio] = self.get_selection(Ratio(ratio))
            data['selections'][ratio]["source"] = "auto"
            if self.selections and data['selections'][ratio] == self.selections.get(ratio):
                data['selections'][ratio]["source"] = "user"
        return data

    def cache_key(self):
        """
        Returns string unique to cache instance
        """
        return "image-{}".format(self.id)


@receiver(models.signals.post_delete, sender=Image)
def auto_flush_and_delete_files_on_delete(sender, instance, **kwargs):
    instance.clear_crops()
    for file_field in [instance.source, instance.optimized]:
        if file_field:
            file_field.delete(save=False)<|MERGE_RESOLUTION|>--- conflicted
+++ resolved
@@ -409,12 +409,8 @@
         tmp = io.BytesIO()
         img.save(tmp, **pillow_kwargs)
 
-<<<<<<< HEAD
-        if settings.BETTY_SAVE_CROPS:
+        if settings.BETTY_SAVE_CROPS_TO_DISK:
             # We only want to save this to the filesystem if it's one of our usual widths.
-=======
-        if settings.BETTY_SAVE_CROPS_TO_DISK:
->>>>>>> c1d69942
             if width in settings.BETTY_WIDTHS or len(settings.BETTY_WIDTHS) == 0:
                 ratio_dir = os.path.join(self.path(), ratio.string)
                 save_crop_to_disk(tmp.getvalue(),
